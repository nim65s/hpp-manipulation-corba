--- conflicted
+++ resolved
@@ -387,7 +387,6 @@
 
         self.graph.setLevelSetFoliation (self.edges [edge], cond_nc, condLJ, param_nc, pdofs, paramLJ)
 
-<<<<<<< HEAD
     ## Apply constaints to a configuration
     #
     #  \param node name of the node the constraints of which to apply
@@ -458,7 +457,7 @@
     #  \return string displaying constraints
     def displayEdgeConstraints (self, edge) :
         return self.graph.displayEdgeConstraints (self.edges [edge])
-=======
+
     @staticmethod
     ## Build a graph
     # \return a Initialized ConstraintGraph object
@@ -466,7 +465,6 @@
         robot.client.manipulation.graph.autoBuild \
                 (name, grippers, objects, handlesPerObjects, shapesPerObjects, envNames, rules)
         return ConstraintGraph (robot, name, makeGraph = False);
->>>>>>> e0ca7bd2
 
     ## Add entry to the local dictionnary
     # \param text plain text
